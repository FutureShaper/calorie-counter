--- conflicted
+++ resolved
@@ -368,13 +368,12 @@
 - Falls back to simulated data if API is unavailable
 
 ### API Configuration
-<<<<<<< HEAD
+
 - **Secure In-App Configuration**: Users can configure API keys through a native settings interface
 - **iOS Keychain Integration**: Credentials stored securely using iOS Keychain Services
 - **Multiple Configuration Methods**: Supports Keychain, environment variables, and build settings
 - **Graceful Fallback**: Falls back to simulated data when API is not available
 - See [SECURE_CONFIGURATION.md](SECURE_CONFIGURATION.md) for complete setup guide
-=======
 
 **Current Configuration Methods** (Developer/Build-time only):
 - Environment variables (`OPENAI_API_KEY`)
@@ -388,7 +387,6 @@
 - End users cannot configure their own API keys through the app interface
 - Graceful fallback to simulated nutrition data when API is not available
 - See [OPENAI_SETUP.md](OPENAI_SETUP.md) for detailed setup instructions
->>>>>>> fd79d8a7
 
 **For Production Apps:**
 Consider implementing secure in-app API key configuration or server-side API management for end-user deployments.
